from django.core.management.base import BaseCommand
from django.contrib.auth.models import User
from apps.vinyl.models import VinylRecord, Artist, Genre, Label
from apps.accounts.models import UserProfile
<<<<<<< HEAD
from decimal import Decimal
import random, os, csv, pandas as pd, re, gspread
from oauth2client.service_account import ServiceAccountCredentials

# ============================================================================
# METHOD 1: CSV FILE IMPORT FUNCTIONS
# ============================================================================

def read_csv_data(csv_path):
    """Read CSV using pandas with better error handling."""
    try:
        df = pd.read_csv(csv_path, encoding='utf-8')
        return df.to_dict(orient='records')
    except pd.errors.ParserError as e:
        # Try with different parsing options
        try:
            df = pd.read_csv(csv_path, encoding='utf-8', quoting=csv.QUOTE_ALL)
            return df.to_dict(orient='records')
        except pd.errors.ParserError:
            # If still failing, provide detailed error information
            raise Exception(f"CSV parsing error in {csv_path}. Please check:\n"
                f"1. All fields with commas are properly quoted\n"
                f"2. Each row has exactly 8 columns\n"
                f"3. No extra commas in data fields\n"
                f"Original error: {str(e)}")


def validate_csv_structure(csv_rows):
    """Validate that CSV has the expected structure and provide helpful error messages."""
    expected_columns = ['title', 'artist', 'genre', 'year', 'price', 'type', 'country', 'label']
    
    if not csv_rows:
        raise Exception("CSV file is empty or could not be parsed")
    
    # Check if all expected columns are present
    first_row = csv_rows[0]
    missing_columns = [col for col in expected_columns if col not in first_row]
    if missing_columns:
        raise Exception(f"Missing required columns: {missing_columns}")
    
    # Check for rows with wrong number of fields
    for i, row in enumerate(csv_rows, start=2):  # start=2 because row 1 is header
        if len(row) != len(expected_columns):
            raise Exception(f"Row {i} has {len(row)} fields, expected {len(expected_columns)}. "
                f"Check for unquoted commas in: {row}")
    
    return True


def validate_data_types(csv_rows):
    """Validate that all required fields contain string data, not NaN/float."""
    for i, row in enumerate(csv_rows, start=2):  # start=2 because row 1 is header
        for field in ['title', 'artist', 'genre', 'type', 'country', 'label']:
            if pd.isna(row.get(field)) or not isinstance(row.get(field), str):
                raise Exception(f"Row {i}: Field '{field}' contains invalid data: {row.get(field)}. "
                    f"Expected string, got {type(row.get(field)).__name__}. "
                    f"This indicates commas appeared in data fields but unquoted. Please review the CSV file.")


def extract_genres_data(csv_rows):
    """Extract unique genres from CSV rows."""
    return list({str(row['genre']).strip() for row in csv_rows if row.get('genre') and pd.notna(row.get('genre'))})


def extract_labels_data(csv_rows):
    """Extract unique labels from CSV rows."""
    return list({str(row['label']).strip() for row in csv_rows if row.get('label') and pd.notna(row.get('label'))})


def extract_artists_data(csv_rows):
    """Extract artist info as list of dicts from CSV rows."""
    seen = set()
    artists = []
    for row in csv_rows:
        # Convert to string and handle NaN values
        artist_name = str(row['artist']).strip() if pd.notna(row.get('artist')) else ''
        artist_type = str(row['type']).strip() if pd.notna(row.get('type')) else ''
        artist_country = str(row['country']).strip() if pd.notna(row.get('country')) else ''
        
        if artist_name and artist_type and artist_country:
            key = (artist_name, artist_type, artist_country)
            if key not in seen:
                artists.append({
                    'name': artist_name,
                    'type': artist_type,
                    'country': artist_country,
                })
                seen.add(key)
    return artists


def extract_vinyl_records_data(csv_rows):
    """Extract vinyl record info as list of dicts from CSV rows."""
    records = []
    for row in csv_rows:
        # Convert to string and handle NaN values
        title = str(row['title']).strip() if pd.notna(row.get('title')) else ''
        artist = str(row['artist']).strip() if pd.notna(row.get('artist')) else ''
        genre = str(row['genre']).strip() if pd.notna(row.get('genre')) else ''
        
        # Handle numeric fields
        try:
            year = int(row['year']) if pd.notna(row.get('year')) else 0
            price = int(row['price']) if pd.notna(row.get('price')) else 0
        except (ValueError, TypeError):
            continue  # Skip rows with invalid numeric data
        
        if title and artist and genre and year > 0 and price > 0:
            records.append({
                'title': title,
                'artist': artist,
                'genre': genre,
                'year': year,
                'price': price,
            })
    return records


# ============================================================================
# METHOD 2: GOOGLE SHEETS IMPORT FUNCTIONS
# ============================================================================

def read_excel_data(excel_path):
    """Read Excel file with error handling."""
    try:
        df = pd.read_excel(excel_path)
        return df.to_dict(orient='records')
    except FileNotFoundError:
        raise Exception(f"Excel file not found: {excel_path}")
    except Exception as e:
        raise Exception(f"Error reading Excel file: {str(e)}")

def read_gsheet_data(sheet_id, worksheet_name='Sheet1'):
    """Read Google Sheet data with error handling."""
    try:
        scope = ['https://spreadsheets.google.com/feeds', 'https://www.googleapis.com/auth/drive']
        creds = ServiceAccountCredentials.from_json_keyfile_name('credentials.json', scope)
        client = gspread.authorize(creds)
        sheet = client.open_by_key(sheet_id)
        worksheet = sheet.worksheet(worksheet_name)
        rows = worksheet.get_all_records()
        return rows
    except FileNotFoundError:
        raise Exception("credentials.json file not found. Please ensure Google Sheets credentials are properly configured.")
    except gspread.SpreadsheetNotFound:
        raise Exception(f"Google Sheet with ID '{sheet_id}' not found or not accessible.")
    except gspread.WorksheetNotFound:
        raise Exception(f"Worksheet '{worksheet_name}' not found in the Google Sheet.")
    except Exception as e:
        raise Exception(f"Error accessing Google Sheet: {str(e)}")


def normalize_field_delimiters(csv_rows):
    """
    Normalize delimiters in artist, genre, and label fields:
    - Replace ",", "|", "and" with "&"
    - Keep existing "&" unchanged
    - Ensure single space before and after "&"
    """
    normalized_rows = []
    for i, row in enumerate(csv_rows):
        normalized_row = row.copy()
        fields_to_normalize = ['artist', 'genre', 'label']
        for field in fields_to_normalize:
            if field in normalized_row and pd.notna(normalized_row[field]):
                value = str(normalized_row[field]).strip()
                if not value:
                    continue
                # Step 1: Replace all delimiters (comma, pipe, and "and") with " & "
                # Use regex to replace all at once, including cases with/without spaces
                value = re.sub(r'\s*(,|\||\\band\\b)\s*', ' & ', value, flags=re.IGNORECASE)
                # Step 2: Normalize spacing around "&"
                value = re.sub(r'\s*&\s*', ' & ', value)
                # Step 3: Clean up any remaining multiple spaces
                value = re.sub(r'\s+', ' ', value)
                # Step 4: Strip leading/trailing spaces
                value = value.strip()
                normalized_row[field] = value
        normalized_rows.append(normalized_row)
    return normalized_rows


def validate_normalized_data(csv_rows):
    """
    Validate that normalized data meets the formatting requirements.
    """
    for i, row in enumerate(csv_rows, start=2):
        for field in ['artist', 'genre', 'label']:
            if field in row and pd.notna(row[field]):
                value = str(row[field]).strip()
                
                # Check for proper "&" formatting
                if '&' in value:
                    # Should match: "A & B", "A & B & C", etc. (no leading/trailing &, single space around each &)
                    if not re.match(r'^[^&]+( & [^&]+)+$', value):
                        raise Exception(
                            f"Row {i}: Field '{field}' has improper spacing around '&': '{value}'. "
                            f"Expected format: 'Artist1 & Artist2 [ & Artist3 ...]'"
                        )
                
                # Check for remaining commas, pipes, or "and"
                if ',' in value or '|' in value or re.search(r'\band\b', value, re.IGNORECASE):
                    raise Exception(
                        f"Row {i}: Field '{field}' still contains unnormalized delimiters: '{value}'. "
                        f"Expected only '&' as delimiter."
                    )


def validate_and_normalize_data(csv_rows):
    """
    Comprehensive data validation and normalization:
    1. Validate structure and data types
    2. Normalize delimiters in artist, genre, and label fields
    3. Validate normalized data
    """
    # First, validate the original structure
    validate_csv_structure(csv_rows)
    validate_data_types(csv_rows)
    
    # Then normalize the delimiters
    normalized_rows = normalize_field_delimiters(csv_rows)
    
    # Validate the normalized data
    validate_normalized_data(normalized_rows)
    
    return normalized_rows
=======
import random
>>>>>>> 97fb7bdc


class Command(BaseCommand):
    help = 'Create sample data for testing the vinyl shop'

    def add_arguments(self, parser):
        parser.add_argument(
<<<<<<< HEAD
            '--csv-file',
            type=str,
            default='vinyldata.csv',
            help='Name of the CSV file in data-for-import folder (default: vinyldata.csv)'
        )
        parser.add_argument(
            '--gs-file',
            type=str,
            nargs='?',
            const='vinyldata-gs.xlsx',
            default=None,
            help='Google Sheet ID to import data from. If not provided, defaults to vinyldata-gs.xlsx.'
        )

    def handle(self, *args, **options):
        gs_file = options.get('gs_file')
        if gs_file:
            # METHOD 2: Google Sheets Import
            sheet_id = gs_file if gs_file != 'vinyldata-gs.xlsx' else 'vinyldata-gs.xlsx'
            worksheet_name = 'Sheet1'
            self.stdout.write(f'Creating sample data from Google Sheet: {sheet_id} (worksheet: {worksheet_name})...')
            
            try:
                csv_rows = read_gsheet_data(sheet_id, worksheet_name)
                # Use the new comprehensive validation and normalization
                csv_rows = validate_and_normalize_data(csv_rows)
            except Exception as e:
                self.stdout.write(self.style.ERROR(f'Google Sheet error: {e}'))
                return
            self.stdout.write(f'Successfully loaded {len(csv_rows)} records from Google Sheet {sheet_id}')
        else:
            # METHOD 1: CSV File Import
            csv_filename = options['csv_file']
            self.stdout.write(f'Creating sample data from {csv_filename}...')
            csv_path = os.path.join(os.path.dirname(os.path.dirname(os.path.dirname(os.path.dirname(os.path.dirname(__file__))))), 'data-for-import', csv_filename)
            if not os.path.exists(csv_path):
                self.stdout.write(self.style.ERROR(f'Error: CSV file not found at {csv_path}'))
                self.stdout.write(f'Available files in data-for-import folder:')
                data_import_dir = os.path.join(os.path.dirname(os.path.dirname(os.path.dirname(os.path.dirname(os.path.dirname(__file__))))), 'data-for-import')
                if os.path.exists(data_import_dir):
                    for file in os.listdir(data_import_dir):
                        if file.endswith('.csv'):
                            self.stdout.write(f'  - {file}')
                return
            
            try:
                csv_rows = read_csv_data(csv_path)
                # Use the new comprehensive validation and normalization
                csv_rows = validate_and_normalize_data(csv_rows)
            except Exception as e:
                self.stdout.write(self.style.ERROR(f'CSV validation error: {e}'))
                return
            self.stdout.write(f'Successfully loaded {len(csv_rows)} records from {csv_filename}')

        genres_data = extract_genres_data(csv_rows)

        labels_data = extract_labels_data(csv_rows)

        artists_data = extract_artists_data(csv_rows)

        vinyl_records_data = extract_vinyl_records_data(csv_rows)
=======
            '--clear',
            action='store_true',
            help='Clear existing data before creating sample data',
        )

    def handle(self, *args, **options):
        if options['clear']:
            self.stdout.write('Clearing existing data...')
            VinylRecord.objects.all().delete()
            Artist.objects.all().delete()
            Genre.objects.all().delete()
            Label.objects.all().delete()
            # Keep users but remove their profiles for recreation
            UserProfile.objects.all().delete()
            self.stdout.write('Existing data cleared.')
        
        self.stdout.write('Creating sample data...')
        
        # Create admin user if it doesn't exist
        if not User.objects.filter(username='admin').exists():
            admin_user = User.objects.create_superuser(
                username='admin',
                email='admin@vinylhouse.com',
                password='admin123',
                first_name='Admin',
                last_name='User'
            )
            # Create admin profile
            UserProfile.objects.get_or_create(
                user=admin_user,
                defaults={
                    'phone': '+1-555-0100',
                    'address': '123 Admin Street',
                    'city': 'New York',
                    'country': 'United States',
                    'postal_code': '10001',
                    'newsletter_subscription': True,
                    'email_notifications': True,
                }
            )
            self.stdout.write(f'Created admin user: admin/admin123')
        
        # Create sample regular user
        if not User.objects.filter(username='testuser').exists():
            test_user = User.objects.create_user(
                username='testuser',
                email='test@example.com',
                password='testpass123',
                first_name='Test',
                last_name='User'
            )
            # Create test user profile
            UserProfile.objects.get_or_create(
                user=test_user,
                defaults={
                    'phone': '+1-555-0200',
                    'address': '456 Test Avenue',
                    'city': 'Los Angeles',
                    'country': 'United States',
                    'postal_code': '90210',
                    'newsletter_subscription': True,
                    'email_notifications': False,
                }
            )
            self.stdout.write(f'Created test user: testuser/testpass123')
>>>>>>> 97fb7bdc
        
        # Create genres
        genres = []
        for genre_name in genres_data:
            genre, created = Genre.objects.get_or_create(
                name=genre_name,
                defaults={'name': genre_name}
            )
            genres.append(genre)
            if created:
                self.stdout.write(f'Created genre: {genre_name}')
        
        labels = []
        for label_name in labels_data:
            label, created = Label.objects.get_or_create(
                name=label_name,
                defaults={
                    'country': 'United States',
                    'website': f'https://www.{label_name.lower().replace(" ", "").replace(".", "")}.com'
                }
            )
            labels.append(label)
            if created:
                self.stdout.write(f'Created label: {label_name}')
        
        artists = []
        for artist_data in artists_data:
            artist, created = Artist.objects.get_or_create(
                name=artist_data['name'],
                defaults={
                    'artist_type': artist_data['type'],
                    'biography': f'{artist_data["name"]} is a renowned musical artist known for their exceptional contributions to music.',
                    'country': artist_data['country']
                }
            )
            # Update existing artists with type if they don't have one
            if not created and not artist.artist_type:
                artist.artist_type = artist_data['type']
                artist.save()
                self.stdout.write(f'Updated artist type for: {artist_data["name"]}')
            
            artists.append(artist)
            if created:
                self.stdout.write(f'Created artist: {artist_data["name"]} ({artist_data["type"]})')
        
<<<<<<< HEAD
=======
        # Create vinyl records
        vinyl_records_data = [
            # Beatles
            {'title': 'Abbey Road', 'artist': 'The Beatles', 'genre': 'Rock', 'year': 1969, 'price': 30},
            {'title': 'Sgt. Pepper\'s Lonely Hearts Club Band', 'artist': 'The Beatles', 'genre': 'Rock', 'year': 1967, 'price': 35},
            {'title': 'Revolver', 'artist': 'The Beatles', 'genre': 'Rock', 'year': 1966, 'price': 32},
            
            # Bob Dylan
            {'title': 'Highway 61 Revisited', 'artist': 'Bob Dylan', 'genre': 'Folk', 'year': 1965, 'price': 28},
            {'title': 'Blood on the Tracks', 'artist': 'Bob Dylan', 'genre': 'Folk', 'year': 1975, 'price': 29},
            
            # Miles Davis
            {'title': 'Kind of Blue', 'artist': 'Miles Davis', 'genre': 'Jazz', 'year': 1959, 'price': 33},
            {'title': 'Bitches Brew', 'artist': 'Miles Davis', 'genre': 'Jazz', 'year': 1970, 'price': 36},
            
            # Pink Floyd
            {'title': 'The Dark Side of the Moon', 'artist': 'Pink Floyd', 'genre': 'Rock', 'year': 1973, 'price': 34},
            {'title': 'The Wall', 'artist': 'Pink Floyd', 'genre': 'Rock', 'year': 1979, 'price': 40},
            {'title': 'Wish You Were Here', 'artist': 'Pink Floyd', 'genre': 'Rock', 'year': 1975, 'price': 32},
            
            # Led Zeppelin
            {'title': 'Led Zeppelin IV', 'artist': 'Led Zeppelin', 'genre': 'Rock', 'year': 1971, 'price': 31},
            {'title': 'Physical Graffiti', 'artist': 'Led Zeppelin', 'genre': 'Rock', 'year': 1975, 'price': 43},
            
            # More diverse collection
            {'title': 'Songs in the Key of Life', 'artist': 'Stevie Wonder', 'genre': 'Soul', 'year': 1976, 'price': 38},
            {'title': 'I Never Loved a Man the Way I Love You', 'artist': 'Aretha Franklin', 'genre': 'Soul', 'year': 1967, 'price': 27},
            {'title': 'The Rise and Fall of Ziggy Stardust', 'artist': 'David Bowie', 'genre': 'Rock', 'year': 1972, 'price': 30},
            {'title': 'Purple Rain', 'artist': 'Prince', 'genre': 'Pop', 'year': 1984, 'price': 29},
            {'title': 'Like a Virgin', 'artist': 'Madonna', 'genre': 'Pop', 'year': 1984, 'price': 25},
            {'title': 'Thriller', 'artist': 'Michael Jackson', 'genre': 'Pop', 'year': 1982, 'price': 33},
            {'title': 'Blue', 'artist': 'Joni Mitchell', 'genre': 'Folk', 'year': 1971, 'price': 31},
            {'title': 'Let It Bleed', 'artist': 'The Rolling Stones', 'genre': 'Rock', 'year': 1969, 'price': 30},
            
            # Modern artists
            {'title': 'OK Computer', 'artist': 'Radiohead', 'genre': 'Alternative', 'year': 1997, 'price': 32},
            {'title': 'Nevermind', 'artist': 'Nirvana', 'genre': 'Alternative', 'year': 1991, 'price': 28},
            {'title': 'Back to Black', 'artist': 'Amy Winehouse', 'genre': 'Soul', 'year': 2006, 'price': 27},
            {'title': 'good kid, m.A.A.d city', 'artist': 'Kendrick Lamar', 'genre': 'Hip-Hop', 'year': 2012, 'price': 30},
            {'title': 'Lemonade', 'artist': 'Beyoncé', 'genre': 'R&B', 'year': 2016, 'price': 35},
            
            # Additional classics
            {'title': 'Pet Sounds', 'artist': 'The Beach Boys', 'genre': 'Pop', 'year': 1966, 'price': 34},
            {'title': 'A Night at the Opera', 'artist': 'Queen', 'genre': 'Rock', 'year': 1975, 'price': 33},
            {'title': 'Lady Soul', 'artist': 'Aretha Franklin', 'genre': 'Soul', 'year': 1968, 'price': 26},
            {'title': 'The Sun Sessions', 'artist': 'Elvis Presley', 'genre': 'Rock', 'year': 1976, 'price': 31},
            {'title': 'At Folsom Prison', 'artist': 'Johnny Cash', 'genre': 'Country', 'year': 1968, 'price': 29},
            {'title': 'A Love Supreme', 'artist': 'John Coltrane', 'genre': 'Jazz', 'year': 1965, 'price': 37},
            {'title': 'Lady in Satin', 'artist': 'Billie Holiday', 'genre': 'Jazz', 'year': 1958, 'price': 32},
            {'title': '21', 'artist': 'Adele', 'genre': 'Pop', 'year': 2011, 'price': 28},
            {'title': '1989', 'artist': 'Taylor Swift', 'genre': 'Pop', 'year': 2014, 'price': 30},
        ]
        
>>>>>>> 97fb7bdc
        for record_data in vinyl_records_data:
            # Find the artist and genre objects
            try:
                artist = Artist.objects.get(name=record_data['artist'])
                genre = Genre.objects.get(name=record_data['genre'])
                label = random.choice(labels)
                
                # Add some variety to conditions and physical properties
                conditions = ['new', 'mint', 'very_good', 'good']
                sizes = ['12', '12', '12', '7']  # Mostly 12" with some 7"
                speeds = ['33', '33', '45'] if random.choice(sizes) == '7' else ['33']
                
                vinyl, created = VinylRecord.objects.get_or_create(
                    title=record_data['title'],
                    artist=artist,
                    defaults={
                        'genre': genre,
                        'label': label,
                        'price': record_data['price'],
                        'release_year': record_data['year'],
                        'stock_quantity': random.randint(5, 50),
                        'is_available': True,
                        'condition': random.choice(conditions),
                        'speed': random.choice(speeds),
                        'size': random.choice(sizes),
                        'description': f"Classic album {record_data['title']} by {record_data['artist']} from {record_data['year']}. A must-have for any vinyl collection.",
                        'featured': random.choice([True, False]) if random.random() < 0.3 else False,
                        'weight': round(random.uniform(120, 180), 2),  # Typical vinyl weight in grams
                    }
                )
                
                if created:
                    self.stdout.write(f'Created vinyl: {record_data["title"]} by {record_data["artist"]}')
            
            except (Artist.DoesNotExist, Genre.DoesNotExist) as e:
                self.stdout.write(f'Error creating {record_data["title"]}: {e}')
        
        self.stdout.write(
            self.style.SUCCESS(
                f'\nSample data created successfully!\n'
                f'- {Genre.objects.count()} genres\n'
                f'- {Label.objects.count()} labels\n'
                f'- {Artist.objects.count()} artists\n'
                f'- {VinylRecord.objects.count()} vinyl records\n'
                f'- {User.objects.count()} users\n'
                f'- {UserProfile.objects.count()} user profiles\n'
                f'\nLogin credentials:\n'
                f'Admin: admin / admin123\n'
                f'User: testuser / testpass123\n'
                f'\nTo clear and recreate data, use: python manage.py create_sample_data --clear'
            )
        )<|MERGE_RESOLUTION|>--- conflicted
+++ resolved
@@ -2,7 +2,6 @@
 from django.contrib.auth.models import User
 from apps.vinyl.models import VinylRecord, Artist, Genre, Label
 from apps.accounts.models import UserProfile
-<<<<<<< HEAD
 from decimal import Decimal
 import random, os, csv, pandas as pd, re, gspread
 from oauth2client.service_account import ServiceAccountCredentials
@@ -229,9 +228,6 @@
     validate_normalized_data(normalized_rows)
     
     return normalized_rows
-=======
-import random
->>>>>>> 97fb7bdc
 
 
 class Command(BaseCommand):
@@ -239,7 +235,6 @@
 
     def add_arguments(self, parser):
         parser.add_argument(
-<<<<<<< HEAD
             '--csv-file',
             type=str,
             default='vinyldata.csv',
@@ -301,73 +296,6 @@
         artists_data = extract_artists_data(csv_rows)
 
         vinyl_records_data = extract_vinyl_records_data(csv_rows)
-=======
-            '--clear',
-            action='store_true',
-            help='Clear existing data before creating sample data',
-        )
-
-    def handle(self, *args, **options):
-        if options['clear']:
-            self.stdout.write('Clearing existing data...')
-            VinylRecord.objects.all().delete()
-            Artist.objects.all().delete()
-            Genre.objects.all().delete()
-            Label.objects.all().delete()
-            # Keep users but remove their profiles for recreation
-            UserProfile.objects.all().delete()
-            self.stdout.write('Existing data cleared.')
-        
-        self.stdout.write('Creating sample data...')
-        
-        # Create admin user if it doesn't exist
-        if not User.objects.filter(username='admin').exists():
-            admin_user = User.objects.create_superuser(
-                username='admin',
-                email='admin@vinylhouse.com',
-                password='admin123',
-                first_name='Admin',
-                last_name='User'
-            )
-            # Create admin profile
-            UserProfile.objects.get_or_create(
-                user=admin_user,
-                defaults={
-                    'phone': '+1-555-0100',
-                    'address': '123 Admin Street',
-                    'city': 'New York',
-                    'country': 'United States',
-                    'postal_code': '10001',
-                    'newsletter_subscription': True,
-                    'email_notifications': True,
-                }
-            )
-            self.stdout.write(f'Created admin user: admin/admin123')
-        
-        # Create sample regular user
-        if not User.objects.filter(username='testuser').exists():
-            test_user = User.objects.create_user(
-                username='testuser',
-                email='test@example.com',
-                password='testpass123',
-                first_name='Test',
-                last_name='User'
-            )
-            # Create test user profile
-            UserProfile.objects.get_or_create(
-                user=test_user,
-                defaults={
-                    'phone': '+1-555-0200',
-                    'address': '456 Test Avenue',
-                    'city': 'Los Angeles',
-                    'country': 'United States',
-                    'postal_code': '90210',
-                    'newsletter_subscription': True,
-                    'email_notifications': False,
-                }
-            )
-            self.stdout.write(f'Created test user: testuser/testpass123')
->>>>>>> 97fb7bdc
         
         # Create genres
         genres = []
@@ -413,62 +341,6 @@
             if created:
                 self.stdout.write(f'Created artist: {artist_data["name"]} ({artist_data["type"]})')
         
-<<<<<<< HEAD
-=======
-        # Create vinyl records
-        vinyl_records_data = [
-            # Beatles
-            {'title': 'Abbey Road', 'artist': 'The Beatles', 'genre': 'Rock', 'year': 1969, 'price': 30},
-            {'title': 'Sgt. Pepper\'s Lonely Hearts Club Band', 'artist': 'The Beatles', 'genre': 'Rock', 'year': 1967, 'price': 35},
-            {'title': 'Revolver', 'artist': 'The Beatles', 'genre': 'Rock', 'year': 1966, 'price': 32},
-            
-            # Bob Dylan
-            {'title': 'Highway 61 Revisited', 'artist': 'Bob Dylan', 'genre': 'Folk', 'year': 1965, 'price': 28},
-            {'title': 'Blood on the Tracks', 'artist': 'Bob Dylan', 'genre': 'Folk', 'year': 1975, 'price': 29},
-            
-            # Miles Davis
-            {'title': 'Kind of Blue', 'artist': 'Miles Davis', 'genre': 'Jazz', 'year': 1959, 'price': 33},
-            {'title': 'Bitches Brew', 'artist': 'Miles Davis', 'genre': 'Jazz', 'year': 1970, 'price': 36},
-            
-            # Pink Floyd
-            {'title': 'The Dark Side of the Moon', 'artist': 'Pink Floyd', 'genre': 'Rock', 'year': 1973, 'price': 34},
-            {'title': 'The Wall', 'artist': 'Pink Floyd', 'genre': 'Rock', 'year': 1979, 'price': 40},
-            {'title': 'Wish You Were Here', 'artist': 'Pink Floyd', 'genre': 'Rock', 'year': 1975, 'price': 32},
-            
-            # Led Zeppelin
-            {'title': 'Led Zeppelin IV', 'artist': 'Led Zeppelin', 'genre': 'Rock', 'year': 1971, 'price': 31},
-            {'title': 'Physical Graffiti', 'artist': 'Led Zeppelin', 'genre': 'Rock', 'year': 1975, 'price': 43},
-            
-            # More diverse collection
-            {'title': 'Songs in the Key of Life', 'artist': 'Stevie Wonder', 'genre': 'Soul', 'year': 1976, 'price': 38},
-            {'title': 'I Never Loved a Man the Way I Love You', 'artist': 'Aretha Franklin', 'genre': 'Soul', 'year': 1967, 'price': 27},
-            {'title': 'The Rise and Fall of Ziggy Stardust', 'artist': 'David Bowie', 'genre': 'Rock', 'year': 1972, 'price': 30},
-            {'title': 'Purple Rain', 'artist': 'Prince', 'genre': 'Pop', 'year': 1984, 'price': 29},
-            {'title': 'Like a Virgin', 'artist': 'Madonna', 'genre': 'Pop', 'year': 1984, 'price': 25},
-            {'title': 'Thriller', 'artist': 'Michael Jackson', 'genre': 'Pop', 'year': 1982, 'price': 33},
-            {'title': 'Blue', 'artist': 'Joni Mitchell', 'genre': 'Folk', 'year': 1971, 'price': 31},
-            {'title': 'Let It Bleed', 'artist': 'The Rolling Stones', 'genre': 'Rock', 'year': 1969, 'price': 30},
-            
-            # Modern artists
-            {'title': 'OK Computer', 'artist': 'Radiohead', 'genre': 'Alternative', 'year': 1997, 'price': 32},
-            {'title': 'Nevermind', 'artist': 'Nirvana', 'genre': 'Alternative', 'year': 1991, 'price': 28},
-            {'title': 'Back to Black', 'artist': 'Amy Winehouse', 'genre': 'Soul', 'year': 2006, 'price': 27},
-            {'title': 'good kid, m.A.A.d city', 'artist': 'Kendrick Lamar', 'genre': 'Hip-Hop', 'year': 2012, 'price': 30},
-            {'title': 'Lemonade', 'artist': 'Beyoncé', 'genre': 'R&B', 'year': 2016, 'price': 35},
-            
-            # Additional classics
-            {'title': 'Pet Sounds', 'artist': 'The Beach Boys', 'genre': 'Pop', 'year': 1966, 'price': 34},
-            {'title': 'A Night at the Opera', 'artist': 'Queen', 'genre': 'Rock', 'year': 1975, 'price': 33},
-            {'title': 'Lady Soul', 'artist': 'Aretha Franklin', 'genre': 'Soul', 'year': 1968, 'price': 26},
-            {'title': 'The Sun Sessions', 'artist': 'Elvis Presley', 'genre': 'Rock', 'year': 1976, 'price': 31},
-            {'title': 'At Folsom Prison', 'artist': 'Johnny Cash', 'genre': 'Country', 'year': 1968, 'price': 29},
-            {'title': 'A Love Supreme', 'artist': 'John Coltrane', 'genre': 'Jazz', 'year': 1965, 'price': 37},
-            {'title': 'Lady in Satin', 'artist': 'Billie Holiday', 'genre': 'Jazz', 'year': 1958, 'price': 32},
-            {'title': '21', 'artist': 'Adele', 'genre': 'Pop', 'year': 2011, 'price': 28},
-            {'title': '1989', 'artist': 'Taylor Swift', 'genre': 'Pop', 'year': 2014, 'price': 30},
-        ]
-        
->>>>>>> 97fb7bdc
         for record_data in vinyl_records_data:
             # Find the artist and genre objects
             try:

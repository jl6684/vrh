--- conflicted
+++ resolved
@@ -235,43 +235,7 @@
                     </div>
 
                     <!-- Pagination -->
-<<<<<<< HEAD
-                    {% if page_obj.has_other_pages %}
-                    <nav aria-label="Vinyl records pagination" class="mt-4">
-                        <ul class="pagination justify-content-center">
-                            {% if page_obj.has_previous %}
-                                <li class="page-item">
-                                    <a class="page-link" href="?page={{ page_obj.previous_page_number }}{% for key, value in request.GET.items %}{% if key != 'page' %}&{{ key }}={{ value }}{% endif %}{% endfor %}">
-                                        <i class="fas fa-chevron-left"></i> Previous
-                                    </a>
-                                </li>
-                            {% endif %}
-                            
-                            {% for num in page_obj.paginator.page_range %}
-                                {% if page_obj.number == num %}
-                                    <li class="page-item active">
-                                        <span class="page-link">{{ num }}</span>
-                                    </li>
-                                {% elif num > page_obj.number|add:'-3' and num < page_obj.number|add:'3' %}
-                                    <li class="page-item">
-                                        <a class="page-link" href="?page={{ num }}{% for key, value in request.GET.items %}{% if key != 'page' %}&{{ key }}={{ value }}{% endif %}{% endfor %}">{{ num }}</a>
-                                    </li>
-                                {% endif %}
-                            {% endfor %}
-                            
-                            {% if page_obj.has_next %}
-                                <li class="page-item">
-                                    <a class="page-link" href="?page={{ page_obj.next_page_number }}{% for key, value in request.GET.items %}{% if key != 'page' %}&{{ key }}={{ value }}{% endif %}{% endfor %}">
-                                        Next <i class="fas fa-chevron-right"></i>
-                                    </a>
-                                </li>
-                            {% endif %}
-                        </ul>
-                    </nav>
-                    {% endif %}
-=======
                     {% render_pagination page_obj request %}
->>>>>>> 142f6ace
                 {% else %}
                     <!-- No Results -->
                     <div class="text-center py-5">

--- conflicted
+++ resolved
@@ -19,19 +19,6 @@
     
     <!-- Vinyl Records Grid -->
     {% if page_obj %}
-<<<<<<< HEAD
-    <div class="row p-5">
-            {% for vinyl in page_obj %}
-            <div class="col-md-3 mb-4 d-flex align-items-stretch">
-                <div class="card w-100">
-                    {% if vinyl.cover_image %}
-                        <a href="{% url 'vinyl:detail' vinyl.slug %}">
-                            <img class="card-img-top" src="{{ vinyl.cover_image.url }}" alt="{{ vinyl.title }}">
-                        </a>
-                    {% else %}
-                        <a href="{% url 'vinyl:detail' vinyl.slug %}">
-                            <img class="card-img-top" src="{% static 'img/projects/projects-macbook-stats.jpg' %}" alt="{{ vinyl.title }}">
-=======
         <div class="container">
             <div class="row vinyl-records-grid">
                 {% for vinyl in page_obj %}
@@ -45,7 +32,6 @@
                                     <i class="fas fa-compact-disc fa-3x text-muted"></i>
                                 </div>
                             {% endif %}
->>>>>>> a479624c
                         </a>
                         
                         <div class="card-body d-flex flex-column">
@@ -89,6 +75,7 @@
                         </div>
                     </div>
                     </div>
+                    </div>
                 </div>
                 {% endfor %}
             </div>
